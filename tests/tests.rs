--- conflicted
+++ resolved
@@ -31,13 +31,8 @@
 
 #[test]
 fn should_always_find_a_satisfier() {
-<<<<<<< HEAD
     let mut dependency_provider = OfflineDependencyProvider::<_, NumVS>::new();
-    dependency_provider.add_dependencies("a", 0, vec![("b", Range::none())]);
-=======
-    let mut dependency_provider = OfflineDependencyProvider::<_, NumberVersion>::new();
     dependency_provider.add_dependencies("a", 0, [("b", Range::none())]);
->>>>>>> c597f74c
     assert!(matches!(
         resolve(&dependency_provider, "a", 0),
         Err(PubGrubError::DependencyOnTheEmptySet { .. })
@@ -52,13 +47,8 @@
 
 #[test]
 fn cannot_depend_on_self() {
-<<<<<<< HEAD
     let mut dependency_provider = OfflineDependencyProvider::<_, NumVS>::new();
-    dependency_provider.add_dependencies("a", 0, vec![("a", Range::any())]);
-=======
-    let mut dependency_provider = OfflineDependencyProvider::<_, NumberVersion>::new();
     dependency_provider.add_dependencies("a", 0, [("a", Range::any())]);
->>>>>>> c597f74c
     assert!(matches!(
         resolve(&dependency_provider, "a", 0),
         Err(PubGrubError::SelfDependency { .. })
