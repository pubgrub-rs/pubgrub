// SPDX-License-Identifier: MPL-2.0

use pubgrub::range::Range;
use pubgrub::solver::{resolve, OfflineDependencyProvider};
use pubgrub::type_aliases::Map;
use pubgrub::version::{NumberVersion, SemanticVersion};

<<<<<<< HEAD
type NumVS = Range<NumberVersion>;
type SemVS = Range<SemanticVersion>;
=======
use log::LevelFilter;
use std::io::Write;

fn init_log() {
    let _ = env_logger::builder()
        .filter_level(LevelFilter::Trace)
        .format(|buf, record| writeln!(buf, "{}", record.args()))
        .is_test(true)
        .try_init();
}
>>>>>>> c597f74c

#[test]
/// https://github.com/dart-lang/pub/blob/master/doc/solver.md#no-conflicts
fn no_conflict() {
<<<<<<< HEAD
    let mut dependency_provider = OfflineDependencyProvider::<&str, SemVS>::new();
=======
    init_log();
    let mut dependency_provider = OfflineDependencyProvider::<&str, SemanticVersion>::new();
>>>>>>> c597f74c
    #[rustfmt::skip]
        dependency_provider.add_dependencies(
        "root", (1, 0, 0),
        [("foo", Range::between((1, 0, 0), (2, 0, 0)))],
    );
    #[rustfmt::skip]
        dependency_provider.add_dependencies(
        "foo", (1, 0, 0),
        [("bar", Range::between((1, 0, 0), (2, 0, 0)))],
    );
    dependency_provider.add_dependencies("bar", (1, 0, 0), []);
    dependency_provider.add_dependencies("bar", (2, 0, 0), []);

    // Run the algorithm.
    let computed_solution = resolve(&dependency_provider, "root", (1, 0, 0)).unwrap();

    // Solution.
    let mut expected_solution = Map::default();
    expected_solution.insert("root", (1, 0, 0).into());
    expected_solution.insert("foo", (1, 0, 0).into());
    expected_solution.insert("bar", (1, 0, 0).into());

    // Comparing the true solution with the one computed by the algorithm.
    assert_eq!(expected_solution, computed_solution);
}

#[test]
/// https://github.com/dart-lang/pub/blob/master/doc/solver.md#avoiding-conflict-during-decision-making
fn avoiding_conflict_during_decision_making() {
<<<<<<< HEAD
    let mut dependency_provider = OfflineDependencyProvider::<&str, SemVS>::new();
=======
    init_log();
    let mut dependency_provider = OfflineDependencyProvider::<&str, SemanticVersion>::new();
>>>>>>> c597f74c
    #[rustfmt::skip]
        dependency_provider.add_dependencies(
        "root", (1, 0, 0),
        [
            ("foo", Range::between((1, 0, 0), (2, 0, 0))),
            ("bar", Range::between((1, 0, 0), (2, 0, 0))),
        ],
    );
    #[rustfmt::skip]
        dependency_provider.add_dependencies(
        "foo", (1, 1, 0),
        [("bar", Range::between((2, 0, 0), (3, 0, 0)))],
    );
    dependency_provider.add_dependencies("foo", (1, 0, 0), []);
    dependency_provider.add_dependencies("bar", (1, 0, 0), []);
    dependency_provider.add_dependencies("bar", (1, 1, 0), []);
    dependency_provider.add_dependencies("bar", (2, 0, 0), []);

    // Run the algorithm.
    let computed_solution = resolve(&dependency_provider, "root", (1, 0, 0)).unwrap();

    // Solution.
    let mut expected_solution = Map::default();
    expected_solution.insert("root", (1, 0, 0).into());
    expected_solution.insert("foo", (1, 0, 0).into());
    expected_solution.insert("bar", (1, 1, 0).into());

    // Comparing the true solution with the one computed by the algorithm.
    assert_eq!(expected_solution, computed_solution);
}

#[test]
/// https://github.com/dart-lang/pub/blob/master/doc/solver.md#performing-conflict-resolution
fn conflict_resolution() {
<<<<<<< HEAD
    let mut dependency_provider = OfflineDependencyProvider::<&str, SemVS>::new();
=======
    init_log();
    let mut dependency_provider = OfflineDependencyProvider::<&str, SemanticVersion>::new();
>>>>>>> c597f74c
    #[rustfmt::skip]
        dependency_provider.add_dependencies(
        "root", (1, 0, 0),
        [("foo", Range::higher_than((1, 0, 0)))],
    );
    #[rustfmt::skip]
        dependency_provider.add_dependencies(
        "foo", (2, 0, 0),
        [("bar", Range::between((1, 0, 0), (2, 0, 0)))],
    );
    dependency_provider.add_dependencies("foo", (1, 0, 0), []);
    #[rustfmt::skip]
        dependency_provider.add_dependencies(
        "bar", (1, 0, 0),
        [("foo", Range::between((1, 0, 0), (2, 0, 0)))],
    );

    // Run the algorithm.
    let computed_solution = resolve(&dependency_provider, "root", (1, 0, 0)).unwrap();

    // Solution.
    let mut expected_solution = Map::default();
    expected_solution.insert("root", (1, 0, 0).into());
    expected_solution.insert("foo", (1, 0, 0).into());

    // Comparing the true solution with the one computed by the algorithm.
    assert_eq!(expected_solution, computed_solution);
}

#[test]
/// https://github.com/dart-lang/pub/blob/master/doc/solver.md#conflict-resolution-with-a-partial-satisfier
fn conflict_with_partial_satisfier() {
<<<<<<< HEAD
    let mut dependency_provider = OfflineDependencyProvider::<&str, SemVS>::new();
=======
    init_log();
    let mut dependency_provider = OfflineDependencyProvider::<&str, SemanticVersion>::new();
>>>>>>> c597f74c
    #[rustfmt::skip]
    // root 1.0.0 depends on foo ^1.0.0 and target ^2.0.0
        dependency_provider.add_dependencies(
        "root", (1, 0, 0),
        [
            ("foo", Range::between((1, 0, 0), (2, 0, 0))),
            ("target", Range::between((2, 0, 0), (3, 0, 0))),
        ],
    );
    #[rustfmt::skip]
    // foo 1.1.0 depends on left ^1.0.0 and right ^1.0.0
        dependency_provider.add_dependencies(
        "foo", (1, 1, 0),
        [
            ("left", Range::between((1, 0, 0), (2, 0, 0))),
            ("right", Range::between((1, 0, 0), (2, 0, 0))),
        ],
    );
    dependency_provider.add_dependencies("foo", (1, 0, 0), []);
    #[rustfmt::skip]
    // left 1.0.0 depends on shared >=1.0.0
        dependency_provider.add_dependencies(
        "left", (1, 0, 0),
        [("shared", Range::higher_than((1, 0, 0)))],
    );
    #[rustfmt::skip]
    // right 1.0.0 depends on shared <2.0.0
        dependency_provider.add_dependencies(
        "right", (1, 0, 0),
        [("shared", Range::strictly_lower_than((2, 0, 0)))],
    );
    dependency_provider.add_dependencies("shared", (2, 0, 0), []);
    #[rustfmt::skip]
    // shared 1.0.0 depends on target ^1.0.0
        dependency_provider.add_dependencies(
        "shared", (1, 0, 0),
        [("target", Range::between((1, 0, 0), (2, 0, 0)))],
    );
    dependency_provider.add_dependencies("target", (2, 0, 0), []);
    dependency_provider.add_dependencies("target", (1, 0, 0), []);

    // Run the algorithm.
    let computed_solution = resolve(&dependency_provider, "root", (1, 0, 0)).unwrap();

    // Solution.
    let mut expected_solution = Map::default();
    expected_solution.insert("root", (1, 0, 0).into());
    expected_solution.insert("foo", (1, 0, 0).into());
    expected_solution.insert("target", (2, 0, 0).into());

    // Comparing the true solution with the one computed by the algorithm.
    assert_eq!(expected_solution, computed_solution);
}

#[test]
/// a0 dep on b and c
/// b0 dep on d0
/// b1 dep on d1 (not existing)
/// c0 has no dep
/// c1 dep on d2 (not existing)
/// d0 has no dep
///
/// Solution: a0, b0, c0, d0
fn double_choices() {
<<<<<<< HEAD
    let mut dependency_provider = OfflineDependencyProvider::<&str, NumVS>::new();
    dependency_provider.add_dependencies("a", 0, vec![("b", Range::any()), ("c", Range::any())]);
    dependency_provider.add_dependencies("b", 0, vec![("d", Range::exact(0))]);
    dependency_provider.add_dependencies("b", 1, vec![("d", Range::exact(1))]);
    dependency_provider.add_dependencies("c", 0, vec![]);
    dependency_provider.add_dependencies("c", 1, vec![("d", Range::exact(2))]);
    dependency_provider.add_dependencies("d", 0, vec![]);
=======
    init_log();
    let mut dependency_provider = OfflineDependencyProvider::<&str, NumberVersion>::new();
    dependency_provider.add_dependencies("a", 0, [("b", Range::any()), ("c", Range::any())]);
    dependency_provider.add_dependencies("b", 0, [("d", Range::exact(0))]);
    dependency_provider.add_dependencies("b", 1, [("d", Range::exact(1))]);
    dependency_provider.add_dependencies("c", 0, []);
    dependency_provider.add_dependencies("c", 1, [("d", Range::exact(2))]);
    dependency_provider.add_dependencies("d", 0, []);
>>>>>>> c597f74c

    // Solution.
    let mut expected_solution = Map::default();
    expected_solution.insert("a", 0.into());
    expected_solution.insert("b", 0.into());
    expected_solution.insert("c", 0.into());
    expected_solution.insert("d", 0.into());

    // Run the algorithm.
    let computed_solution = resolve(&dependency_provider, "a", 0).unwrap();
    assert_eq!(expected_solution, computed_solution);
}<|MERGE_RESOLUTION|>--- conflicted
+++ resolved
@@ -5,10 +5,9 @@
 use pubgrub::type_aliases::Map;
 use pubgrub::version::{NumberVersion, SemanticVersion};
 
-<<<<<<< HEAD
 type NumVS = Range<NumberVersion>;
 type SemVS = Range<SemanticVersion>;
-=======
+
 use log::LevelFilter;
 use std::io::Write;
 
@@ -19,17 +18,12 @@
         .is_test(true)
         .try_init();
 }
->>>>>>> c597f74c
 
 #[test]
 /// https://github.com/dart-lang/pub/blob/master/doc/solver.md#no-conflicts
 fn no_conflict() {
-<<<<<<< HEAD
-    let mut dependency_provider = OfflineDependencyProvider::<&str, SemVS>::new();
-=======
-    init_log();
-    let mut dependency_provider = OfflineDependencyProvider::<&str, SemanticVersion>::new();
->>>>>>> c597f74c
+    init_log();
+    let mut dependency_provider = OfflineDependencyProvider::<&str, SemVS>::new();
     #[rustfmt::skip]
         dependency_provider.add_dependencies(
         "root", (1, 0, 0),
@@ -59,12 +53,8 @@
 #[test]
 /// https://github.com/dart-lang/pub/blob/master/doc/solver.md#avoiding-conflict-during-decision-making
 fn avoiding_conflict_during_decision_making() {
-<<<<<<< HEAD
-    let mut dependency_provider = OfflineDependencyProvider::<&str, SemVS>::new();
-=======
-    init_log();
-    let mut dependency_provider = OfflineDependencyProvider::<&str, SemanticVersion>::new();
->>>>>>> c597f74c
+    init_log();
+    let mut dependency_provider = OfflineDependencyProvider::<&str, SemVS>::new();
     #[rustfmt::skip]
         dependency_provider.add_dependencies(
         "root", (1, 0, 0),
@@ -99,12 +89,8 @@
 #[test]
 /// https://github.com/dart-lang/pub/blob/master/doc/solver.md#performing-conflict-resolution
 fn conflict_resolution() {
-<<<<<<< HEAD
-    let mut dependency_provider = OfflineDependencyProvider::<&str, SemVS>::new();
-=======
-    init_log();
-    let mut dependency_provider = OfflineDependencyProvider::<&str, SemanticVersion>::new();
->>>>>>> c597f74c
+    init_log();
+    let mut dependency_provider = OfflineDependencyProvider::<&str, SemVS>::new();
     #[rustfmt::skip]
         dependency_provider.add_dependencies(
         "root", (1, 0, 0),
@@ -137,12 +123,8 @@
 #[test]
 /// https://github.com/dart-lang/pub/blob/master/doc/solver.md#conflict-resolution-with-a-partial-satisfier
 fn conflict_with_partial_satisfier() {
-<<<<<<< HEAD
-    let mut dependency_provider = OfflineDependencyProvider::<&str, SemVS>::new();
-=======
-    init_log();
-    let mut dependency_provider = OfflineDependencyProvider::<&str, SemanticVersion>::new();
->>>>>>> c597f74c
+    init_log();
+    let mut dependency_provider = OfflineDependencyProvider::<&str, SemVS>::new();
     #[rustfmt::skip]
     // root 1.0.0 depends on foo ^1.0.0 and target ^2.0.0
         dependency_provider.add_dependencies(
@@ -207,24 +189,14 @@
 ///
 /// Solution: a0, b0, c0, d0
 fn double_choices() {
-<<<<<<< HEAD
+    init_log();
     let mut dependency_provider = OfflineDependencyProvider::<&str, NumVS>::new();
-    dependency_provider.add_dependencies("a", 0, vec![("b", Range::any()), ("c", Range::any())]);
-    dependency_provider.add_dependencies("b", 0, vec![("d", Range::exact(0))]);
-    dependency_provider.add_dependencies("b", 1, vec![("d", Range::exact(1))]);
-    dependency_provider.add_dependencies("c", 0, vec![]);
-    dependency_provider.add_dependencies("c", 1, vec![("d", Range::exact(2))]);
-    dependency_provider.add_dependencies("d", 0, vec![]);
-=======
-    init_log();
-    let mut dependency_provider = OfflineDependencyProvider::<&str, NumberVersion>::new();
     dependency_provider.add_dependencies("a", 0, [("b", Range::any()), ("c", Range::any())]);
     dependency_provider.add_dependencies("b", 0, [("d", Range::exact(0))]);
     dependency_provider.add_dependencies("b", 1, [("d", Range::exact(1))]);
     dependency_provider.add_dependencies("c", 0, []);
     dependency_provider.add_dependencies("c", 1, [("d", Range::exact(2))]);
     dependency_provider.add_dependencies("d", 0, []);
->>>>>>> c597f74c
 
     // Solution.
     let mut expected_solution = Map::default();
